--- conflicted
+++ resolved
@@ -20,12 +20,9 @@
     * Added `writeBufferByte(Object, long, byte)`, `writeBufferShort(Object, ByteOrder, long, short)`, `writeBufferInt(Object, ByteOrder, long, int)`, `writeBufferLong(Object, ByteOrder, long, long)`, `writeBufferFloat(Object, ByteOrder, long, float)`  and `writeBufferDouble(Object, ByteOrder, long, double)` to write a primitive in this buffer at the given index (supported only if `isBufferWritable(Object)` returns `true`).
 * Added `Shape.getLayoutClass()` as a replacement for `Shape.getLayout().getType()`. Returns the DynamicObject subclass provided to `Shape.Builder.layout`.
 * Changed the default value of `--engine.MultiTier` from `false` to `true`. This should significantly improve the warmup time of Truffle interpreters.
-<<<<<<< HEAD
 * The native image build fails if a method known as not suitable for partial evaluation is reachable for runtime compilation. The check can be disabled by the `-H:-TruffleCheckBlackListedMethods` native image option.
-=======
 * Added `SuspendedEvent.prepareUnwindFrame(DebugStackFrame, Object)` to support forced early return values from a debugger.
 * Added `DebugScope.convertRawValue(Class<? extends TruffleLanguage<?>>, Object)` to enable wrapping a raw guest language object into a DebugValue.
->>>>>>> dc94dc52
 
 ## Version 21.0.0
 * If an `AbstractTruffleException` is thrown from the `ContextLocalFactory`, `ContextThreadLocalFactory` or event listener, which is called during the context enter, the excepion interop messages are executed without a context being entered. The event listeners called during the context enter are:
