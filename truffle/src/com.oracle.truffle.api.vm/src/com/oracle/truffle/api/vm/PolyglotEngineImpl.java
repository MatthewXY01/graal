--- conflicted
+++ resolved
@@ -684,7 +684,12 @@
         return allOptions;
     }
 
-<<<<<<< HEAD
+    Collection<Thread> getAllThreads(PolyglotContextImpl context) {
+        synchronized (context) {
+            return new ArrayList<>(context.getSeenThreads().keySet());
+        }
+    }
+
     static PolyglotEngineImpl preInitialize(PolyglotImpl impl, DispatchOutputStream out, DispatchOutputStream err, InputStream in, ClassLoader contextClassLoader) {
         final PolyglotEngineImpl engine = new PolyglotEngineImpl(impl, out, err, in, new HashMap<>(), 0, null, false, true, contextClassLoader, true, true);
         synchronized (engine) {
@@ -713,12 +718,6 @@
             systemPropertiesOptions = options;
         }
         return options;
-=======
-    Collection<Thread> getAllThreads(PolyglotContextImpl context) {
-        synchronized (context) {
-            return new ArrayList<>(context.getSeenThreads().keySet());
-        }
->>>>>>> caf067b7
     }
 
     private static final class PolyglotShutDownHook implements Runnable {
