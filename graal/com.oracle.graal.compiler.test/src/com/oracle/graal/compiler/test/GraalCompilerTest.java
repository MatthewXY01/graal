--- conflicted
+++ resolved
@@ -24,13 +24,9 @@
 
 import static com.oracle.graal.compiler.GraalCompilerOptions.PrintCompilation;
 import static com.oracle.graal.nodes.ConstantNode.getConstantNodes;
-<<<<<<< HEAD
 import static com.oracle.graal.options.OptionValues.GLOBAL;
-import static jdk.vm.ci.runtime.JVMCICompiler.INVOCATION_ENTRY_BCI;
-=======
 import static com.oracle.graal.nodes.graphbuilderconf.InlineInvokePlugin.InlineInfo.DO_NOT_INLINE_NO_EXCEPTION;
 import static com.oracle.graal.nodes.graphbuilderconf.InlineInvokePlugin.InlineInfo.DO_NOT_INLINE_WITH_EXCEPTION;
->>>>>>> beb0da8e
 
 import java.lang.annotation.ElementType;
 import java.lang.annotation.Retention;
@@ -529,19 +525,7 @@
         return backend;
     }
 
-<<<<<<< HEAD
-    protected Providers getProviders() {
-=======
-    protected Suites getSuites() {
-        return suites.getValue();
-    }
-
-    protected LIRSuites getLIRSuites() {
-        return lirSuites.getValue();
-    }
-
     protected final Providers getProviders() {
->>>>>>> beb0da8e
         return providers;
     }
 
@@ -827,11 +811,11 @@
      * {@link #parseEager(ResolvedJavaMethod, AllowAssumptions) eagerly}.
      */
     protected final InstalledCode getCode(ResolvedJavaMethod method) {
-        return getCode(method, null, false, GLOBAL);
+        return getCode(method, null, false, false, GLOBAL);
     }
 
     protected final InstalledCode getCode(ResolvedJavaMethod method, OptionValues options) {
-        return getCode(method, null, false, options);
+        return getCode(method, null, false, false, options);
     }
 
     /**
@@ -842,7 +826,7 @@
      *            {@code installedCodeOwner} via {@link #parseForCompile(ResolvedJavaMethod)}.
      */
     protected final InstalledCode getCode(ResolvedJavaMethod installedCodeOwner, StructuredGraph graph) {
-        return getCode(installedCodeOwner, graph, false, GLOBAL);
+        return getCode(installedCodeOwner, graph, false, false, GLOBAL);
     }
 
     /**
@@ -855,32 +839,22 @@
      *            key) pair
      */
     protected final InstalledCode getCode(final ResolvedJavaMethod installedCodeOwner, StructuredGraph graph, boolean forceCompile) {
-        return getCode(installedCodeOwner, graph, forceCompile, GLOBAL);
-    }
-
-    protected InstalledCode getCode(final ResolvedJavaMethod installedCodeOwner, StructuredGraph graph0, boolean forceCompile) {
-        return getCode(installedCodeOwner, graph0, forceCompile, false);
+        return getCode(installedCodeOwner, graph, forceCompile, false, GLOBAL);
     }
 
     /**
      * Gets installed code for a given method and graph, compiling it first if necessary.
      *
      * @param installedCodeOwner the method the compiled code will be associated with when installed
-     * @param graph0 the graph to be compiled. If null, a graph will be obtained from
+     * @param graph the graph to be compiled. If null, a graph will be obtained from
      *            {@code installedCodeOwner} via {@link #parseForCompile(ResolvedJavaMethod)}.
      * @param forceCompile specifies whether to ignore any previous code cached for the (method,
      *            key) pair
-<<<<<<< HEAD
+     * @param installAsDefault specifies whether to install as the default implementation
      * @param options the options that will be used in {@link #parseForCompile(ResolvedJavaMethod)}
      */
     @SuppressWarnings("try")
-    protected InstalledCode getCode(final ResolvedJavaMethod installedCodeOwner, StructuredGraph graph, boolean forceCompile, OptionValues options) {
-=======
-     * @param installDefault specifies whether to install as the default implementation
-     */
-    @SuppressWarnings("try")
-    protected InstalledCode getCode(final ResolvedJavaMethod installedCodeOwner, StructuredGraph graph0, boolean forceCompile, boolean installDefault) {
->>>>>>> beb0da8e
+    protected InstalledCode getCode(final ResolvedJavaMethod installedCodeOwner, StructuredGraph graph, boolean forceCompile, boolean installAsDefault, OptionValues options) {
         if (!forceCompile) {
             InstalledCode cached = cache.get(installedCodeOwner);
             if (cached != null) {
@@ -889,8 +863,8 @@
                 }
             }
         }
-        final StructuredGraph graph = graph0 != null ? graph0 : parseForCompile(installedCodeOwner);
-        final CompilationIdentifier id = graph.compilationId();
+        final StructuredGraph graphToCompile = graph != null ? graph : parseForCompile(installedCodeOwner);
+        final CompilationIdentifier id = graphToCompile.compilationId();
 
         InstalledCode installedCode = null;
         try (AllocSpy spy = AllocSpy.open(installedCodeOwner); Scope ds = Debug.scope("Compiling", new DebugDumpScope(String.valueOf(id), true))) {
@@ -900,13 +874,13 @@
                                 installedCodeOwner.getSignature()));
             }
             long start = System.currentTimeMillis();
-            CompilationResult compResult = compile(installedCodeOwner, graph, new CompilationResult(), options);
+            CompilationResult compResult = compile(installedCodeOwner, graphToCompile, new CompilationResult(), options);
             if (printCompilation) {
                 TTY.println(String.format("@%-6s Graal %-70s %-45s %-50s | %4dms %5dB", id, "", "", "", System.currentTimeMillis() - start, compResult.getTargetCodeSize()));
             }
 
             try (Scope s = Debug.scope("CodeInstall", getCodeCache(), installedCodeOwner, compResult)) {
-                if (installDefault) {
+                if (installAsDefault) {
                     installedCode = addDefaultMethod(installedCodeOwner, compResult);
                 } else {
                     installedCode = addMethod(installedCodeOwner, compResult);
@@ -1092,11 +1066,8 @@
     @SuppressWarnings("try")
     private StructuredGraph parse1(ResolvedJavaMethod javaMethod, PhaseSuite<HighTierContext> graphBuilderSuite, AllowAssumptions allowAssumptions, OptionValues options) {
         assert javaMethod.getAnnotation(Test.class) == null : "shouldn't parse method with @Test annotation: " + javaMethod;
-<<<<<<< HEAD
-        StructuredGraph graph = new StructuredGraph(javaMethod, INVOCATION_ENTRY_BCI, allowAssumptions, getSpeculationLog(), true, options);
-=======
-        StructuredGraph graph = new StructuredGraph(javaMethod, allowAssumptions, getSpeculationLog(), getCompilationId(javaMethod));
->>>>>>> beb0da8e
+        StructuredGraph graph = new StructuredGraph.Builder(allowAssumptions).method(javaMethod).speculationLog(getSpeculationLog()).useProfilingInfo(true).compilationId(
+                        getCompilationId(javaMethod)).options(options).build();
         try (Scope ds = Debug.scope("Parsing", javaMethod, graph)) {
             graphBuilderSuite.apply(graph, getDefaultHighTierContext());
             return graph;
