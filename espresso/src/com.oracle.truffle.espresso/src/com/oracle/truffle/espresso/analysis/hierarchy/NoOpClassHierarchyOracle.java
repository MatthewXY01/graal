/*
 * Copyright (c) 2021, 2021, Oracle and/or its affiliates. All rights reserved.
 * DO NOT ALTER OR REMOVE COPYRIGHT NOTICES OR THIS FILE HEADER.
 *
 * This code is free software; you can redistribute it and/or modify it
 * under the terms of the GNU General Public License version 2 only, as
 * published by the Free Software Foundation.
 *
 * This code is distributed in the hope that it will be useful, but WITHOUT
 * ANY WARRANTY; without even the implied warranty of MERCHANTABILITY or
 * FITNESS FOR A PARTICULAR PURPOSE.  See the GNU General Public License
 * version 2 for more details (a copy is included in the LICENSE file that
 * accompanied this code).
 *
 * You should have received a copy of the GNU General Public License version
 * 2 along with this work; if not, write to the Free Software Foundation,
 * Inc., 51 Franklin St, Fifth Floor, Boston, MA 02110-1301 USA.
 *
 * Please contact Oracle, 500 Oracle Parkway, Redwood Shores, CA 94065 USA
 * or visit www.oracle.com if you need additional information or have any
 * questions.
 */

package com.oracle.truffle.espresso.analysis.hierarchy;

import com.oracle.truffle.api.utilities.NeverValidAssumption;
import com.oracle.truffle.espresso.impl.ObjectKlass;

/**
 * An implementation of {@link ClassHierarchyOracle} which simply checks {@code final} modifier of a
 * class.
 */
public class NoOpClassHierarchyOracle implements ClassHierarchyOracle {
    protected static final AssumptionGuardedValue<ObjectKlass> NotSingleImplementor = new AssumptionGuardedValue<>(NeverValidAssumption.INSTANCE, null);

    @Override
    public ClassHierarchyAssumption createAssumptionForNewKlass(ObjectKlass newKlass) {
        if (newKlass.isFinalFlagSet()) {
            return ClassHierarchyAssumptionImpl.AlwaysValid;
        }
        return ClassHierarchyAssumptionImpl.NeverValid;
    }

<<<<<<< HEAD
=======
    protected static final ClassHierarchyAccessor classHierarchyInfoAccessor = new ClassHierarchyAccessor();

    protected static final LeafTypeAssumption FinalIsAlwaysLeaf = new LeafTypeAssumptionImpl(AlwaysValidAssumption.INSTANCE);
    protected static final LeafTypeAssumption NotLeaf = new LeafTypeAssumptionImpl(NeverValidAssumption.INSTANCE);

    protected static final AssumptionGuardedValue<ObjectKlass> NotSingleImplementor = AssumptionGuardedValue.createInvalid();

>>>>>>> d00c07be
    @Override
    public ClassHierarchyAssumption isLeaf(ObjectKlass klass) {
        if (klass.isFinalFlagSet()) {
            return ClassHierarchyAssumptionImpl.AlwaysValid;
        }
        return ClassHierarchyAssumptionImpl.NeverValid;
    }

    @Override
    public ClassHierarchyAssumption hasNoImplementors(ObjectKlass klass) {
        return ClassHierarchyAssumptionImpl.NeverValid;
    }

    @Override
    public SingleImplementor initializeImplementorForNewKlass(ObjectKlass klass) {
        return SingleImplementor.MultipleImplementors;
    }

    @Override
    public AssumptionGuardedValue<ObjectKlass> readSingleImplementor(ObjectKlass klass) {
        return NotSingleImplementor;
    }
}<|MERGE_RESOLUTION|>--- conflicted
+++ resolved
@@ -23,7 +23,6 @@
 
 package com.oracle.truffle.espresso.analysis.hierarchy;
 
-import com.oracle.truffle.api.utilities.NeverValidAssumption;
 import com.oracle.truffle.espresso.impl.ObjectKlass;
 
 /**
@@ -31,7 +30,7 @@
  * class.
  */
 public class NoOpClassHierarchyOracle implements ClassHierarchyOracle {
-    protected static final AssumptionGuardedValue<ObjectKlass> NotSingleImplementor = new AssumptionGuardedValue<>(NeverValidAssumption.INSTANCE, null);
+    protected static final AssumptionGuardedValue<ObjectKlass> NotSingleImplementor = AssumptionGuardedValue.createInvalid();
 
     @Override
     public ClassHierarchyAssumption createAssumptionForNewKlass(ObjectKlass newKlass) {
@@ -41,16 +40,6 @@
         return ClassHierarchyAssumptionImpl.NeverValid;
     }
 
-<<<<<<< HEAD
-=======
-    protected static final ClassHierarchyAccessor classHierarchyInfoAccessor = new ClassHierarchyAccessor();
-
-    protected static final LeafTypeAssumption FinalIsAlwaysLeaf = new LeafTypeAssumptionImpl(AlwaysValidAssumption.INSTANCE);
-    protected static final LeafTypeAssumption NotLeaf = new LeafTypeAssumptionImpl(NeverValidAssumption.INSTANCE);
-
-    protected static final AssumptionGuardedValue<ObjectKlass> NotSingleImplementor = AssumptionGuardedValue.createInvalid();
-
->>>>>>> d00c07be
     @Override
     public ClassHierarchyAssumption isLeaf(ObjectKlass klass) {
         if (klass.isFinalFlagSet()) {
